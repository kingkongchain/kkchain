package dht

import (
	"context"
	"crypto/sha256"
	"encoding/hex"
	"fmt"
	"math/rand"
	"time"

	"encoding/json"

	"sync"

	"github.com/gogo/protobuf/proto"
	"github.com/golang/glog"
	"github.com/invin/kkchain/p2p"
)

const (
	protocolDHT = "/kkchain/p2p/dht/1.0.0"
)

const (
	DefaultSyncTableInterval   = 20 * time.Second
	DefaultSaveTableInterval   = 1 * time.Minute
	DefaultSeedMinTableTime    = 50 * time.Second
	DefaultMaxPeersCountToSync = 6
)

type DHTConfig struct {
	BucketSize      int
	RoutingTableDir string
}

type PingPongService struct {
	mutex      *sync.RWMutex
	stopCh     map[string]chan interface{}
	pingpongAt map[string]time.Time
}

func newPingPongService() *PingPongService {
	time.Now()
	return &PingPongService{
		mutex:      &sync.RWMutex{},
		stopCh:     make(map[string]chan interface{}),
		pingpongAt: make(map[string]time.Time),
	}
}

// DHT implements a Distributed Hash Table for p2p
type DHT struct {
	// self
	host    p2p.Host
	network p2p.Network

	quitCh         chan bool
	table          *RoutingTable
	store          *PeerStore
	config         *DHTConfig
	self           PeerID
	BootstrapNodes []string
	pingpong       *PingPongService
}

func DefaultConfig() *DHTConfig {
	return &DHTConfig{
		BucketSize:      BucketSize,
		RoutingTableDir: "",
	}
}

// NewDHT creates a new DHT object with the given peer as as the 'local' host
func NewDHT(config *DHTConfig, network p2p.Network, host p2p.Host) *DHT {

	// If no node database was given, use an in-memory one
	db, err := newPeerStore(config.RoutingTableDir)
	if err != nil {
		return nil
	}

	self := CreateID(host.ID().Address, host.ID().PublicKey)

	dht := &DHT{
		quitCh:   make(chan bool),
		config:   config,
		self:     self,
		table:    CreateRoutingTable(self),
		store:    db,
		pingpong: newPingPongService(),
	}

	dht.host = host
	dht.network = network

	if err := dht.host.SetStreamHandler(protocolDHT, dht.handleNewStream); err != nil {
		panic(err)
	}

	host.Register(dht)

	return dht
}

func (dht *DHT) Self() PeerID {
	return dht.self
}

// handleNewStream handles messages within the stream
func (dht *DHT) handleNewStream(s p2p.Stream, msg proto.Message) {
	// check message type
	switch message := msg.(type) {
	case *Message:
		go dht.handleMessage(s, message)
	default:
		s.Reset()
		glog.Errorf("unexpected message: %v", msg)
	}
}

// handleMessage handles messsage
func (dht *DHT) handleMessage(s p2p.Stream, msg *Message) {
	// get handler
	handler := dht.handlerForMsgType(msg.GetType())
	if handler == nil {
		s.Reset()
		glog.Errorf("unknown message type: %v", msg.GetType())
		return
	}

	// dispatch handler
	// TODO: get context and peer id
	ctx := context.Background()
	pid := s.RemotePeer()

	rpmes, err := handler(ctx, pid, msg)

	// if nil response, return it before serializing
	if rpmes == nil {
		glog.Warning("got back nil response from request")
		return
	}

	// send out response msg
	if err = s.Write(rpmes); err != nil {
		s.Reset()
		glog.Errorf("send response error: %s", err)
		return
	}

	fmt.Printf("dht handle %d success and send resp to: %s, protocol: %s, conn: %v", msg.Type, pid, s.Protocol(), s.Conn())
}

func (dht *DHT) Start() {
	dht.loadBootstrapNodes()

	//load table from db
	dht.loadTableFromDB()

	fmt.Println("start sync loop.....")
	go dht.syncLoop()
	go dht.checkPingPong()
}

func (dht *DHT) Stop() {
	fmt.Println("stopping sync loop.....")
	dht.quitCh <- true

}

func (dht *DHT) syncLoop() {

	dht.table.printTable()

	//first sync
	dht.SyncRouteTable()

	//TODO: config timer
	syncLoopTicker := time.NewTicker(DefaultSyncTableInterval)
	defer syncLoopTicker.Stop()

	saveTableToStore := time.NewTicker(DefaultSaveTableInterval)
	defer saveTableToStore.Stop()

	for {
		select {
		case <-dht.quitCh:
			fmt.Println("stopped sync loop")
			dht.store.Close()
			return
		case <-syncLoopTicker.C:
			dht.SyncRouteTable()
		case <-saveTableToStore.C:
			dht.saveTableToStore()
		}
	}
}

func (dht *DHT) AddPeer(peer PeerID) {

	//dht.store.Update(&peer)
	peer.addTime = time.Now()
	dht.table.Update(peer)

}

func (dht *DHT) RemovePeer(peer PeerID) {

	dht.store.Delete(&peer)
	dht.table.RemovePeer(peer)

}

//FindTargetNeighbours searches target's neighbours from given PeerID
func (dht *DHT) FindTargetNeighbours(target []byte, peer PeerID) {

	if peer.Equals(dht.self) {
		return
	}

	conn, err := dht.host.GetConnection(peer.ID)
	//TODO: dial remote peer???
	if conn == nil {
		conn, err = dht.host.Connect(peer.ID.Address, dht.network)
		if err != nil {
			return
		}
	}

	//send find neighbours request to peer
	pmes := NewMessage(Message_FIND_NODE, hex.EncodeToString(target))
	stream, err := dht.network.CreateStream(conn, protocolDHT)
	if err != nil {
		return
	}
	stream.Write(pmes)
}

// RandomTargetID generate random peer id for query target
func RandomTargetID() []byte {
	id := make([]byte, 32)
	rand.Read(id)

	h := sha256.New()
	h.Write(id)
	return h.Sum(nil)
}

// SyncRouteTable sync route table.
func (dht *DHT) SyncRouteTable() {
	fmt.Println("timer trigger")
	dht.table.printTable()

	target := RandomTargetID()
	syncedPeers := make(map[string]bool)

	// sync with seed nodes.
	for _, addr := range dht.network.Bootstraps() {
		pid, err := ParsePeerAddr(addr)
		if err != nil {
			continue
		}

		dht.FindTargetNeighbours(target, *pid)
		syncedPeers[hex.EncodeToString(pid.Hash)] = true
	}

	// random peer selection.
	peers := dht.table.GetPeers()
	peersCount := len(peers)
	if peersCount <= 1 {
		return
	}

	peersCountToSync := DefaultMaxPeersCountToSync
	if peersCount < peersCountToSync {
		peersCountToSync = peersCount
	}

	for i := 0; i < peersCountToSync; i++ {
		pid := peers[i]
		if syncedPeers[hex.EncodeToString(pid.Hash)] == false {
			dht.FindTargetNeighbours(target, pid)
			syncedPeers[hex.EncodeToString(pid.Hash)] = true
		}
	}
}

// saveTableToStore save peer to db
func (dht *DHT) saveTableToStore() {
	peers := dht.table.GetPeers()
	now := time.Now()
	for _, v := range peers {
		if now.Sub(v.addTime) > DefaultSeedMinTableTime {
			dht.store.Update(&v)
		}
	}
}

func (dht *DHT) loadBootstrapNodes() {
	for _, addr := range dht.network.Bootstraps() {
		peer, err := ParsePeerAddr(addr)
		if err != nil {
			continue
		}

		dht.table.Update(*peer)
	}
}

func (dht *DHT) loadTableFromDB() {
	it := dht.store.db.NewIterator(nil, nil)
	for end := false; !end; end = !it.Next() {
		peer := new(PeerID)
		err := json.Unmarshal(it.Value(), &peer)
		if err != nil {
			continue
		}
		dht.table.Update(*peer)
	}

}

// Connected is called when new connection is established
func (dht *DHT) Connected(c p2p.Conn) {
<<<<<<< HEAD
	fmt.Println("connected")
	peerID := CreateID(c.RemotePeer().Address, c.RemotePeer().PublicKey)
=======
	fmt.Println("在dht中获取通知：connected")
	id := c.RemotePeer()
	peerID := CreateID(id.Address, id.PublicKey)
>>>>>>> 1a339753
	dht.AddPeer(peerID)
	go dht.ping(c)
}

// Disconnected is called when the connection is closed
func (dht *DHT) Disconnected(c p2p.Conn) {
	fmt.Println("disconnect")
}

// OpenedStream is called when new stream is opened
func (dht *DHT) OpenedStream(s p2p.Stream) {

}

// ClosedStream is called when the stream is closed
func (dht *DHT) ClosedStream(s p2p.Stream) {

}

func (dht *DHT) ping(c p2p.Conn) {

	pingTicker := time.NewTicker(10 * time.Second)
	defer pingTicker.Stop()

	stop := make(chan interface{})
	dht.pingpong.mutex.Lock()
	peer := CreateID(c.RemotePeer().Address, c.RemotePeer().PublicKey).HashHex()
	if dht.pingpong.stopCh[peer] == nil {
		dht.pingpong.stopCh[peer] = stop
	} else {
		dht.pingpong.mutex.Unlock()
		return
	}
	dht.pingpong.mutex.Unlock()
	for {
		select {
		case <-stop:
			delete(dht.pingpong.stopCh, peer)
			return
		case <-pingTicker.C:
			fmt.Printf("sending ping to %s\n", c.RemotePeer().Address)
			pmes := NewMessage(Message_PING, "")
			stream, err := dht.network.CreateStream(c, protocolDHT)
			if err != nil {
				delete(dht.pingpong.stopCh, peer)
				return
			}
			err = stream.Write(pmes)
			if err != nil {
				dht.pingpong.stopCh[peer] = nil
				delete(dht.pingpong.stopCh, peer)
				return
			}
			dht.pingpong.pingpongAt[peer] = time.Now()
		}
	}

}

func (dht *DHT) checkPingPong() {
	checkTicker := time.NewTicker(30 * time.Second)
	defer checkTicker.Stop()

	for {
		select {
		case <-checkTicker.C:
			for p, t := range dht.pingpong.pingpongAt {
				if time.Now().Sub(t) > 60*time.Second {
					dht.pingpong.stopCh[p] <- new(interface{})
					hash, _ := hex.DecodeString(p)
					peer := PeerID{Hash: hash}
					dht.RemovePeer(peer)
				}
			}

		}
	}
}<|MERGE_RESOLUTION|>--- conflicted
+++ resolved
@@ -323,14 +323,9 @@
 
 // Connected is called when new connection is established
 func (dht *DHT) Connected(c p2p.Conn) {
-<<<<<<< HEAD
-	fmt.Println("connected")
-	peerID := CreateID(c.RemotePeer().Address, c.RemotePeer().PublicKey)
-=======
 	fmt.Println("在dht中获取通知：connected")
 	id := c.RemotePeer()
 	peerID := CreateID(id.Address, id.PublicKey)
->>>>>>> 1a339753
 	dht.AddPeer(peerID)
 	go dht.ping(c)
 }
