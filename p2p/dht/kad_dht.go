--- conflicted
+++ resolved
@@ -6,11 +6,8 @@
 	"fmt"
 	"math/rand"
 	"time"
-<<<<<<< HEAD
 
 	"github.com/invin/kkchain/p2p"
-=======
->>>>>>> a470ebc2
 )
 
 //type DHT struct {
@@ -113,17 +110,8 @@
 	}
 
 	//send find neighbours request to peer
-<<<<<<< HEAD
-	//stream := impl.NewStream(conn, protocolDHT)
-	//pmes := pb.NewMessage(pb.Message_FIND_NODE, hex.EncodeToString(target))
-	//
-	//smes, err := conn.PrepareMessage(pmes)
-	//stream.Conn().WriteMessage(smes)
-
-=======
 	pmes := NewMessage(Message_FIND_NODE, hex.EncodeToString(target))
 	dht.host.SendMsg(conn, protocolDHT, pmes)
->>>>>>> a470ebc2
 }
 
 // RandomTargetID generate random peer id for query target
