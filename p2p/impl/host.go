package impl

import (
	"net"
	"sync"

	"github.com/gogo/protobuf/proto"
	"github.com/invin/kkchain/p2p"
	"github.com/invin/kkchain/p2p/dht"
	"github.com/invin/kkchain/p2p/handshake"
	log "github.com/sirupsen/logrus"
)

// Host defines a host for connections
type Host struct {
	id p2p.ID

	// connection map
	connections map[string]p2p.Conn

	// max connections allowed
	maxConnections int

	// message handler map
	handlers map[string]p2p.MessageHandler

	// mutex to sync access
	mux sync.Mutex

	// notification listeners
	notifiees map[p2p.Notifiee]struct{}

	// notifier mux
	notifyMux sync.Mutex

	// network
	n p2p.Network
}

// NewHost creates a new host object
func NewHost(id p2p.ID, n p2p.Network) *Host {
	return &Host{
		id:             id,
		connections:    make(map[string]p2p.Conn),
		maxConnections: 32, // TODO: parameterize
		handlers:       make(map[string]p2p.MessageHandler),
		notifiees:      make(map[p2p.Notifiee]struct{}),
		n:              n,
	}
}

// Register registers a notifier
func (h *Host) Register(n p2p.Notifiee) error {
	h.notifyMux.Lock()
	defer h.notifyMux.Unlock()

	_, found := h.notifiees[n]
	if found {
		return errDuplicateNotifiee
	}

	h.notifiees[n] = struct{}{}

	return nil
}

// Revoke revokes a notifier
func (h *Host) Revoke(n p2p.Notifiee) error {
	h.notifyMux.Lock()
	defer h.notifyMux.Unlock()

	_, found := h.notifiees[n]
	if !found {
		return errNotifieeNotFound
	}

	delete(h.notifiees, n)

	return nil
}

<<<<<<< HEAD
// notifyAll runs the notification function on all Notifiees
// example:
//
// h.notifyAll(func(n p2p.Notifiee) {
// 	n.Connected(newConn)
// })
func (h *Host) notifyAll(notification func(n p2p.Notifiee)) {
=======
func (h *Host) NotifyAll(notification func(n p2p.Notifiee)) {
>>>>>>> 494d1472
	h.notifyMux.Lock()
	defer h.notifyMux.Unlock()

	var wg sync.WaitGroup
	for n := range h.notifiees {
		wg.Add(1)
		go func(n p2p.Notifiee) {
			defer wg.Done()
			notification(n)
		}(n)
	}

	wg.Wait()
}

// OnConnectionCreated is called when new connection is available
func (h *Host) OnConnectionCreated(c p2p.Conn, dir p2p.ConnDir) {
	// Loop to handle messages
	go func() {
		defer c.Close()
		// handeshake
		hs := handshake.New(h)
		if err := hs.Handshake(c, dir); err != nil {
			log.Errorf("failed to handshake,error: %v", err)
			return
		}

		pid := c.RemotePeer()
		if err := h.AddConnection(pid, c); err != nil {
			log.Errorf("failed to add conn,error: %v", err)
			return
		}

		// handle other messages
		for {
			msg, protocol, err := c.ReadMessage()
			if err != nil {
				if err != errEmptyMessage {
					log.Errorf("failed to read msg,error: %v", err)
				}
				break
			}

			err = h.dispatchMessage(c, msg, protocol)
			if err != nil {
				log.Errorf("failed to dispatch msg,error: %v", err)
				break
			}
		}

		h.RemoveConnection(pid)
	}()
}

// dispatch message according to protocol
func (h *Host) dispatchMessage(conn p2p.Conn, msg proto.Message, protocol string) error {
	// get stream handler
	handler, err := h.MessageHandler(protocol)
	if err != nil {
		return err
	}

	// handle message
	handler(conn, msg)

	return nil
}

// AddConnection a connection
func (h *Host) AddConnection(id p2p.ID, conn p2p.Conn) error {
	h.mux.Lock()
	defer h.mux.Unlock()

	// Check if there are too many connections
	if len(h.connections) >= h.maxConnections {
		return errConnectionExceedMax
	}

	publicKey := string(id.PublicKey)
	_, found := h.connections[publicKey]

	//return errDuplicateConnection
	if !found {
		h.connections[publicKey] = conn

		// notify a new connection
		h.notifyAll(func(n p2p.Notifiee) {
			n.Connected(conn)
		})

	}

	return nil
}

// Connection get a connection with ID
func (h *Host) Connection(id p2p.ID) (p2p.Conn, error) {
	h.mux.Lock()
	defer h.mux.Unlock()

	publicKey := string(id.PublicKey)
	conn, ok := h.connections[publicKey]

	if !ok {
		return nil, errConnectionNotFound
	}

	return conn, nil
}

// GetAllConnection gets all the connections
func (h *Host) GetAllConnection() map[string]p2p.Conn {
	h.mux.Lock()
	defer h.mux.Unlock()

	// FIXME: return map directly?
	return h.connections
}

// RemoveConnection removes a connection
func (h *Host) RemoveConnection(id p2p.ID) error {
	h.mux.Lock()
	defer h.mux.Unlock()

	publicKey := string(id.PublicKey)
	conn, ok := h.connections[publicKey]

	if !ok {
		return errConnectionNotFound
	}

	conn.Close()
	delete(h.connections, publicKey)

	// Notify subscribers that connection is removed from host
	h.notifyAll(func(n p2p.Notifiee) {
		n.Disconnected(conn)
	})

	return nil
}

// RemoveAllConnection removes all the connection when shutdown
func (h *Host) RemoveAllConnection() {
	h.mux.Lock()
	defer h.mux.Unlock()

	for id, conn := range h.connections {
		// Close connection to reclaim go routines for each connection
		conn.Close()
		delete(h.connections, id)
	}
}

// ID returns the local ID
func (h *Host) ID() p2p.ID {
	return h.id
}

// Connect connects to remote peer
func (h *Host) Connect(address string) (p2p.Conn, error) {
	addr, err := dht.ToNetAddr(address)
	if err != nil {
		return nil, err
	}

	// Dial remote peer
	conn, err := net.Dial(addr.Network(), addr.String())
	if err != nil {
		return nil, err
	}

<<<<<<< HEAD
	c := NewConnection(conn, h.n, h)
=======
	conn := NewConnection(fd, network, h)
	if conn != nil {
		return conn, nil
	}
>>>>>>> 494d1472

	h.OnConnectionCreated(c, p2p.Outbound)
	return c, nil
}

// SetMessageHandler sets handler for handling messages
func (h *Host) SetMessageHandler(protocol string, handler p2p.MessageHandler) error {
	h.mux.Lock()
	defer h.mux.Unlock()

	_, found := h.handlers[protocol]
	if found {
		return errDuplicateStream
	}

	h.handlers[protocol] = handler
	return nil
}

// MessageHandler gets message handler
func (h *Host) MessageHandler(protocol string) (p2p.MessageHandler, error) {
	h.mux.Lock()
	defer h.mux.Unlock()

	handler, ok := h.handlers[protocol]

	if !ok {
		return nil, errStreamNotFound
	}

	return handler, nil
}<|MERGE_RESOLUTION|>--- conflicted
+++ resolved
@@ -79,7 +79,6 @@
 	return nil
 }
 
-<<<<<<< HEAD
 // notifyAll runs the notification function on all Notifiees
 // example:
 //
@@ -87,9 +86,6 @@
 // 	n.Connected(newConn)
 // })
 func (h *Host) notifyAll(notification func(n p2p.Notifiee)) {
-=======
-func (h *Host) NotifyAll(notification func(n p2p.Notifiee)) {
->>>>>>> 494d1472
 	h.notifyMux.Lock()
 	defer h.notifyMux.Unlock()
 
@@ -262,15 +258,7 @@
 		return nil, err
 	}
 
-<<<<<<< HEAD
 	c := NewConnection(conn, h.n, h)
-=======
-	conn := NewConnection(fd, network, h)
-	if conn != nil {
-		return conn, nil
-	}
->>>>>>> 494d1472
-
 	h.OnConnectionCreated(c, p2p.Outbound)
 	return c, nil
 }
