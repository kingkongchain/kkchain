--- conflicted
+++ resolved
@@ -247,25 +247,6 @@
 	}
 }
 
-<<<<<<< HEAD
-func (n *Network) RecvMessage() {
-	defer n.loopWG.Done()
-	for {
-		select {
-		case conn := <-n.connChan:
-			msg, err := conn.ReadMessage()
-			if err != nil {
-				log.Error(err)
-				continue
-			}
-			fmt.Printf("RecvMessage: %s, %s\n", msg.Protocol, string(msg.Message.Value))
-			err = n.dispatchMessage(conn, msg)
-			if err != nil {
-				log.Error(err)
-				continue
-			}
-		}
-=======
 func (n *Network) RecvMessage(conn p2p.Conn) error {
 	msg, err := conn.ReadMessage()
 	if err != nil {
@@ -275,7 +256,6 @@
 	err = n.dispatchMessage(conn, msg)
 	if err != nil {
 		return err
->>>>>>> bf71f270
 	}
 	return nil
 }
