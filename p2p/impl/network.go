--- conflicted
+++ resolved
@@ -4,13 +4,7 @@
 	"encoding/hex"
 	"fmt"
 	"net"
-<<<<<<< HEAD
-	"sync"
-
-	"github.com/gogo/protobuf/types"
-=======
-
->>>>>>> 82887af2
+
 	"github.com/invin/kkchain/crypto"
 	"github.com/invin/kkchain/p2p"
 	"github.com/invin/kkchain/p2p/chain"
@@ -146,13 +140,6 @@
 
 	laddr := listener.Addr().(*net.TCPAddr)
 	n.listenAddr = laddr.String()
-<<<<<<< HEAD
-	n.loopWG.Add(1)
-	go n.Accept(listener)
-	return nil
-}
-=======
->>>>>>> 82887af2
 
 	// Setup process to kill listener on demand
 	n.proc.Go(func(p goprocess.Process) {
@@ -164,45 +151,6 @@
 		}
 	})
 
-<<<<<<< HEAD
-// Accept connection
-// FIXME: reference implementation
-func (n *Network) Accept(listener net.Listener) {
-	defer n.loopWG.Done()
-	n.lock.Lock()
-	running := n.running
-	n.lock.Unlock()
-	if !running {
-		log.Error(errServerStopped)
-		return
-	}
-
-	for {
-		var (
-			fd  net.Conn
-			err error
-		)
-
-		fd, err = listener.Accept()
-		if err != nil {
-			log.Error("failed to listen:", err)
-			break
-		}
-
-		conn := NewConnection(fd, n, n.host)
-		if conn == nil {
-			log.Error(failedNewConnection)
-			continue
-		}
-
-		msg, err := conn.ReadMessage()
-		if err != nil {
-			log.Error(err)
-			continue
-		}
-
-		err = n.dispatchMessage(conn, msg)
-=======
 	// Run listenr process
 	n.proc.Go(func(p goprocess.Process) {
 		// TODO: add addr info
@@ -240,15 +188,10 @@
 
 		// Parse peer address to get IP
 		peer, err := dht.ParsePeerAddr(node)
->>>>>>> 82887af2
 		if err != nil {
 			log.Error(err)
 			continue
 		}
-<<<<<<< HEAD
-	}
-}
-=======
 
 		// Reuse connection if it's already connected
 		conn, _ := n.host.Connection(peer.ID)
@@ -256,7 +199,6 @@
 			log.Info("reuse connection??")
 			continue
 		}
->>>>>>> 82887af2
 
 		// Connect to peer node
 		go func() {
