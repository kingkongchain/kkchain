--- conflicted
+++ resolved
@@ -112,15 +112,9 @@
 	// init chain msg handler
 	chain.NewChain(n.host)
 	// set host to handle dht msg,and run dht
-<<<<<<< HEAD
 	config := p2p.DefaultConfig()
-	config.Listen = n.ListenAddr
-	n.dht = dht.NewDHT(config)
-=======
-	config := dht.DefaultConfig()
 	config.Listen = n.listenAddr
 	n.dht = dht.NewDHT(config, n.host)
->>>>>>> a470ebc2
 
 	// do dht
 	go func() {
