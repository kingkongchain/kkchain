package impl

import (
	"fmt"
	"net"
	"sync"

<<<<<<< HEAD
	"strings"
=======
	"time"

	"encoding/hex"
>>>>>>> 039fcd5a

	"github.com/gogo/protobuf/types"
	"github.com/invin/kkchain/crypto"
	"github.com/invin/kkchain/crypto/ed25519"
	"github.com/invin/kkchain/p2p"
	"github.com/invin/kkchain/p2p/chain"
	"github.com/invin/kkchain/p2p/dht"
	"github.com/invin/kkchain/p2p/handshake"
	"github.com/invin/kkchain/p2p/protobuf"
	"github.com/pkg/errors"
	"github.com/sirupsen/logrus"
)

var (
	errServerStopped = errors.New("server stopped")
	log              = logrus.New()
)

type connFlag int

const (
	outboundConn connFlag = iota
	inboundConn
)

// Network represents the whole stack of p2p communication between peers
type Network struct {
	conf p2p.Config
	host p2p.Host
	// Node's keypair.
	keys *crypto.KeyPair

	dht *dht.DHT
	//BootstrapNodes []*Node
	BootstrapNodes []string
	listenAddr     string
	running        bool
	quit           chan struct{}
	lock           sync.Mutex
	loopWG         sync.WaitGroup
}

// NewNetwork creates a new Network instance with the specified configuration
func NewNetwork(address string, conf p2p.Config) *Network {
	keys := ed25519.RandomKeyPair()
	id := p2p.CreateID(address, keys.PublicKey)

	return &Network{
		conf:       conf,
		host:       NewHost(id),
		keys:       keys,
		listenAddr: address,
	}
}

// Start kicks off the p2p stack
func (n *Network) Start() error {
	n.lock.Lock()
	defer n.lock.Unlock()
	if n.running {
		return errors.New("server already running")
	}
	n.running = true

	log.Info("start P2P network")

	if n.keys == nil {
		return fmt.Errorf("Server.PrivateKey must be set to a non-nil key")
	}

	n.quit = make(chan struct{})

	// init handshake msg handler
	handshake.NewHandshake(n.host)
	// init chain msg handler
	chain.NewChain(n.host)
	// set host to handle dht msg,and run dht
	config := dht.DefaultConfig()
	//config.Listen = n.listenAddr
	n.dht = dht.NewDHT(config, n, n.host)

	// do dht
	go func() {
		n.dht.Start()
		select {
		case <-n.quit:
			n.dht.Stop()
		}
	}()

	// TODO:process chain sync

	// listen
	if n.listenAddr != "" {
		if err := n.startListening(); err != nil {
			return err
		}
	} else {
		log.Warn("P2P server will be useless, not listening")
	}

	n.loopWG.Add(1)

	// dail
	go n.run()

	return nil
}

// Conf gets configurations
func (n *Network) Conf() p2p.Config {
	return n.conf
}

func (n *Network) Bootstraps() []string {
	return n.BootstrapNodes
}

// Stop stops the p2p stack
func (n *Network) Stop() {
	n.lock.Lock()
	defer n.lock.Unlock()
	if !n.running {
		return
	}
	n.running = false
	close(n.quit)
	n.loopWG.Wait()
}

func (n *Network) startListening() error {
	addr, err := dht.ToNetAddr(n.listenAddr)
	if err != nil {
		return err
	}

	listener, err := net.Listen(addr.Network(), addr.String())
	if err != nil {
		return err
	}
	laddr := listener.Addr().(*net.TCPAddr)
	n.listenAddr = laddr.String()
	n.loopWG.Add(1)
	go n.listenLoop(listener)
	return nil
}

func (n *Network) run() {
	defer n.loopWG.Done()

	for {

		// connect boostnode
		for _, node := range n.BootstrapNodes {
			peer, err := dht.ParsePeerAddr(node)
			if err != nil {
				continue
			}
			conn, _ := n.host.GetConnection(peer.ID)
			if conn != nil {
				continue
			}
			go func() {
				fd, err := n.host.Connect(peer.Address)
				if err != nil {
					log.WithFields(logrus.Fields{
<<<<<<< HEAD
						"address": node.Addr(),
					}).Error("failed to connect boost node")
				} else {
					log.WithFields(logrus.Fields{
						"address": node.Addr(),
=======
						"address": peer.Address,
						"nodeID":  hex.EncodeToString(peer.ID.PublicKey),
					}).Error("failed to connect boost node")
				} else {
					log.WithFields(logrus.Fields{
						"address": peer.Address,
						"nodeID":  hex.EncodeToString(peer.ID.PublicKey),
>>>>>>> 039fcd5a
					}).Info("success to connect boost node")
					msg := handshake.NewMessage(handshake.Message_HELLO)
					handshake.BuildHandshake(msg)
					conn, err = n.CreateConnection(fd)
					if err != nil {
						log.Error(err)
					} else {
						stream, err := n.CreateStream(conn, "/kkchain/p2p/handshake/1.0.0")
						if err != nil {
							log.Error(err)
						} else {
							err := stream.Write(msg)
							if err != nil {
								log.Error(err)
							}
						}
					}
				}
			}()
		}
		select {
		case <-n.quit:
			break
		}
	}

	n.host.RemoveAllConnection()
}

func (n *Network) listenLoop(listener net.Listener) {
	defer n.loopWG.Done()
	for {
		var (
			fd  net.Conn
			err error
		)
		for {
			fd, err = listener.Accept()
			if err != nil {
				log.Error("failed to accept:", err)
				return
			}
			break
		}
		go func() {
			n.SetupConn(fd, inboundConn, "")
		}()
	}
}

// create connection
func (n *Network) SetupConn(fd net.Conn, flag connFlag, dialDest string) error {

	err := n.setupConn(fd, flag, dialDest)
	if err != nil {
		log.WithFields(logrus.Fields{
			"address": fd.RemoteAddr().String(),
			"error":   err,
		}).Error("failed to set up connection")
		return err
	}
	return nil
}

func (n *Network) setupConn(fd net.Conn, flag connFlag, dialDest string) error {
	n.lock.Lock()
	running := n.running
	n.lock.Unlock()
	if !running {
		return errServerStopped
	}

	if flag == inboundConn {
		conn := NewConnection(fd, n, n.host)
		if conn == nil {
			return failedNewConnection
		}

		err := n.Accept(conn)
		if err != nil {
			return err
		}

		existConn, err := n.host.GetConnection(conn.remotePeer)
		if err != nil {
			return err
		}
		if conn == existConn {

			// when success to accept conn,notify dht the remote peer ID
			n.dht.GetRecvchan() <- conn.remotePeer
			log.WithFields(logrus.Fields{
				"addr":      fd.RemoteAddr().String(),
				"conn_flag": "inbound",
			}).Info("accept connection")
		}
	} else {

		// outbound conn

	}
	return nil
}

// Accept connection
// FIXME: reference implementation
func (n *Network) Accept(conn p2p.Conn) error {
	defer func() {
		if conn != nil {
			conn.Close()
		}
	}()

	msg, err := conn.ReadMessage()
	if err != nil {
		log.Error(err)
		return err
	}

	err = n.dispatchMessage(conn, msg)

	if err != nil {
		log.Error(err)
		return err
	}

	return nil
}

// dispatch message according to protocol
func (n *Network) dispatchMessage(conn p2p.Conn, msg *protobuf.Message) error {
	// get stream handler
	handler, err := n.host.GetStreamHandler(msg.Protocol)
	if err != nil {
		return err
	}

	// unmarshal message
	var ptr types.DynamicAny
	if err = types.UnmarshalAny(msg.Message, &ptr); err != nil {
		log.Error(err)
		return err
	}

	// handle message
	stream := NewStream(conn, msg.Protocol)
	handler(stream, ptr.Message)

	return nil
}

// Sign signs a message
// TODO: move to another package??
func (n *Network) Sign(message []byte) ([]byte, error) {
	return n.keys.Sign(n.conf.SignaturePolicy, n.conf.HashPolicy, message)
}

// Verify verifies the message
// TODO: move to another package??
func (n *Network) Verify(publicKey []byte, message []byte, signature []byte) bool {
	return crypto.Verify(n.conf.SignaturePolicy, n.conf.HashPolicy, publicKey, message, signature)
}

// create connection
func (n *Network) CreateConnection(fd net.Conn) (p2p.Conn, error) {
	conn := NewConnection(fd, n, n.host)
	if conn == nil {
		return nil, failedNewConnection
	}
	return conn, nil
}

// create stream
func (n *Network) CreateStream(conn p2p.Conn, protocol string) (p2p.Stream, error) {
	stream := NewStream(conn, protocol)
	if stream == nil {
		return nil, failedCreateStream
	}
	return stream, nil
}<|MERGE_RESOLUTION|>--- conflicted
+++ resolved
@@ -4,15 +4,6 @@
 	"fmt"
 	"net"
 	"sync"
-
-<<<<<<< HEAD
-	"strings"
-=======
-	"time"
-
-	"encoding/hex"
->>>>>>> 039fcd5a
-
 	"github.com/gogo/protobuf/types"
 	"github.com/invin/kkchain/crypto"
 	"github.com/invin/kkchain/crypto/ed25519"
@@ -23,6 +14,7 @@
 	"github.com/invin/kkchain/p2p/protobuf"
 	"github.com/pkg/errors"
 	"github.com/sirupsen/logrus"
+	"encoding/hex"
 )
 
 var (
@@ -178,13 +170,6 @@
 				fd, err := n.host.Connect(peer.Address)
 				if err != nil {
 					log.WithFields(logrus.Fields{
-<<<<<<< HEAD
-						"address": node.Addr(),
-					}).Error("failed to connect boost node")
-				} else {
-					log.WithFields(logrus.Fields{
-						"address": node.Addr(),
-=======
 						"address": peer.Address,
 						"nodeID":  hex.EncodeToString(peer.ID.PublicKey),
 					}).Error("failed to connect boost node")
@@ -192,7 +177,6 @@
 					log.WithFields(logrus.Fields{
 						"address": peer.Address,
 						"nodeID":  hex.EncodeToString(peer.ID.PublicKey),
->>>>>>> 039fcd5a
 					}).Info("success to connect boost node")
 					msg := handshake.NewMessage(handshake.Message_HELLO)
 					handshake.BuildHandshake(msg)
