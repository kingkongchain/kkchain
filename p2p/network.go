--- conflicted
+++ resolved
@@ -35,12 +35,6 @@
 	// Stop the network stack
 	Stop()
 
-<<<<<<< HEAD
-	// Accept connection
-	Accept(listener net.Listener)
-
-=======
->>>>>>> 82887af2
 	// Sign message
 	Sign(message []byte) ([]byte, error)
 
